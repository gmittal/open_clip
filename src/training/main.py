import glob
import logging
import os
import re
import subprocess
import sys
import random
from datetime import datetime

import numpy as np
import torch
from torch import optim
from torch.cuda.amp import GradScaler

try:
    import wandb
except ImportError:
    wandb = None

try:
    import torch.utils.tensorboard as tensorboard
except ImportError:
    tensorboard = None

try:
    import horovod.torch as hvd
except ImportError:
    hvd = None

from open_clip import create_model_and_transforms, trace_model, get_tokenizer, create_loss
from open_clip.flava_data import get_flava_collate
from training.data import get_data
from training.distributed import is_master, init_distributed_device, broadcast_object
from training.logger import setup_logging
from training.params import parse_args
from training.scheduler import cosine_lr, const_lr, const_lr_cooldown
from training.train import train_one_epoch, evaluate
from training.file_utils import pt_load, check_exists, start_sync_process, remote_sync


LATEST_CHECKPOINT_NAME = "epoch_latest.pt"


def random_seed(seed=42, rank=0):
    torch.manual_seed(seed + rank)
    np.random.seed(seed + rank)
    random.seed(seed + rank)


def natural_key(string_):
    """See http://www.codinghorror.com/blog/archives/001018.html"""
    return [int(s) if s.isdigit() else s for s in re.split(r'(\d+)', string_.lower())]


def get_latest_checkpoint(path: str, remote : bool):
    # as writen, this glob recurses, so can pick up checkpoints across multiple sub-folders
    if remote:
        result = subprocess.run(["aws", "s3", "ls", path + "/"], stdout=subprocess.PIPE, stderr=subprocess.PIPE)
        print(result)
        if result.returncode == 1:
            return None
        checkpoints = [os.path.join(path, x.split(' ')[-1]) for x in result.stdout.decode().split('\n')[:-1]]
    else:
        checkpoints = glob.glob(path + '**/*.pt', recursive=True)
    if checkpoints:
        checkpoints = sorted(checkpoints, key=natural_key)
        return checkpoints[-1]
    return None


def main(args):
    args = parse_args(args)

    # HACK
    if args.train_data is not None and args.train_data.startswith('s3'):
        args.train_data = f"pipe:aws s3 cp {args.train_data} -"
    if args.val_data is not None and args.val_data.startswith('s3'):
        args.val_data = f"pipe:aws s3 cp {args.val_data} -"
<<<<<<< HEAD
        
=======

>>>>>>> c21d12e2
    if torch.cuda.is_available():
        # This enables tf32 on Ampere GPUs which is only 8% slower than
        # float16 and almost as accurate as float32
        # This was a default in pytorch until 1.12
        torch.backends.cuda.matmul.allow_tf32 = True
        torch.backends.cudnn.benchmark = True
        torch.backends.cudnn.deterministic = False

    # fully initialize distributed device environment
    device = init_distributed_device(args)

    # get the name of the experiments
    if args.name is None:
        # sanitize model name for filesystem / uri use, easier if we don't use / in name as a rule?
        model_name_safe = args.model.replace('/', '-')
        date_str = datetime.now().strftime("%Y_%m_%d-%H_%M_%S")
        if args.distributed:
            # sync date_str from master to all ranks
            date_str = broadcast_object(args, date_str)
        args.name = '-'.join([
            date_str,
            f"model_{model_name_safe}",
            f"lr_{args.lr}",
            f"b_{args.batch_size}",
            f"j_{args.workers}",
            f"p_{args.precision}",
        ])

    resume_latest = args.resume == 'latest'
    log_base_path = os.path.join(args.logs, args.name)
    args.log_path = None
    if is_master(args, local=args.log_local):
        os.makedirs(log_base_path, exist_ok=True)
        log_filename = f'out-{args.rank}' if args.log_local else 'out.log'
        args.log_path = os.path.join(log_base_path, log_filename)
        if os.path.exists(args.log_path) and not resume_latest:
            print(
                "Error. Experiment already exists. Use --name {} to specify a new experiment."
            )
            return -1

    # Setup text logger
    args.log_level = logging.DEBUG if args.debug else logging.INFO
    setup_logging(args.log_path, args.log_level)

    # Setup wandb, tensorboard, checkpoint logging
    args.wandb = 'wandb' in args.report_to or 'all' in args.report_to
    args.tensorboard = 'tensorboard' in args.report_to or 'all' in args.report_to
    args.checkpoint_path = os.path.join(log_base_path, "checkpoints")
    if is_master(args):
        args.tensorboard_path = os.path.join(log_base_path, "tensorboard") if args.tensorboard else ''
        for dirname in [args.tensorboard_path, args.checkpoint_path]:
            if dirname:
                os.makedirs(dirname, exist_ok=True)
    else:
        args.tensorboard_path = ''

    if resume_latest:
        resume_from = None
        checkpoint_path = args.checkpoint_path
        # If using remote_sync, need to check the remote instead of the local checkpoints folder.
        if args.remote_sync is not None:
            checkpoint_path = os.path.join(args.remote_sync, args.name, "checkpoints")
            if args.save_most_recent:
                print('Error. Cannot use save-most-recent with remote_sync and resume latest.')
                return -1
            if args.remote_sync_protocol != 's3':
                print('Error. Sync protocol not supported when using resume latest.')
                return -1
        if is_master(args):
            # Checking for existing checkpoint via master rank only. It is possible for
            # different rank processes to see different files if a shared file-system is under
            # stress, however it's very difficult to fully work around such situations.
            if args.save_most_recent:
                # if --save-most-recent flag is set, look for latest at a fixed filename
                resume_from = os.path.join(checkpoint_path, LATEST_CHECKPOINT_NAME)
                if not os.path.exists(resume_from):
                    # If no latest checkpoint has been saved yet, don't try to resume
                    resume_from = None
            else:
                # otherwise, list checkpoint dir contents and pick the newest checkpoint
                resume_from = get_latest_checkpoint(checkpoint_path, remote=args.remote_sync is not None)
            if resume_from:
                logging.info(f'Found latest resume checkpoint at {resume_from}.')
            else:
                logging.info(f'No latest resume checkpoint found in {checkpoint_path}.')
        if args.distributed:
            # sync found checkpoint path to all ranks
            resume_from = broadcast_object(args, resume_from)
        args.resume = resume_from

    if args.copy_codebase:
        copy_codebase(args)

    # start the sync proces if remote-sync is not None
    remote_sync_process = None
    if is_master(args) and args.remote_sync is not None:
        # first make sure it works
        result = remote_sync(
            os.path.join(args.logs, args.name),
            os.path.join(args.remote_sync, args.name),
            args.remote_sync_protocol
        )
        if result:
            logging.info('remote sync successful.')
        else:
            logging.info('Error: remote sync failed. Exiting.')
            return -1
        # if all looks good, start a process to do this every args.remote_sync_frequency seconds
        remote_sync_process = start_sync_process(
            args.remote_sync_frequency,
            os.path.join(args.logs, args.name),
            os.path.join(args.remote_sync, args.name),
            args.remote_sync_protocol
        )
        remote_sync_process.start()

    if args.precision == 'fp16':
        logging.warning(
            'It is recommended to use AMP mixed-precision instead of FP16. '
            'FP16 support needs further verification and tuning, especially for train.')

    if args.horovod:
        logging.info(
            f'Running in horovod mode with multiple processes / nodes. Device: {args.device}.'
            f'Process (global: {args.rank}, local {args.local_rank}), total {args.world_size}.')
    elif args.distributed:
        logging.info(
            f'Running in distributed mode with multiple processes. Device: {args.device}.'
            f'Process (global: {args.rank}, local {args.local_rank}), total {args.world_size}.')
    else:
        logging.info(f'Running with a single process. Device {args.device}.')

    dist_model = None
    args.distill = args.distill_model is not None and args.distill_pretrained is not None
    if args.distill:
        #FIXME: support distillation with grad accum.
        assert args.accum_freq == 1
        #FIXME: support distillation with coca.
        assert 'coca' not in args.model.lower()

    if isinstance(args.force_image_size, (tuple, list)) and len(args.force_image_size) == 1:
        # arg is nargs, single (square) image size list -> int
        args.force_image_size = args.force_image_size[0]
    random_seed(args.seed, 0)
    model, preprocess_train, preprocess_val = create_model_and_transforms(
        args.model,
        args.pretrained,
        precision=args.precision,
        device=device,
        jit=args.torchscript,
        force_quick_gelu=args.force_quick_gelu,
        force_custom_text=args.force_custom_text,
        force_patch_dropout=args.force_patch_dropout,
        force_image_size=args.force_image_size,
        pretrained_image=args.pretrained_image,
        pretrained_hf=args.pretrained_hf,
        image_mean=args.image_mean,
        image_std=args.image_std,
        aug_cfg=args.aug_cfg,
        output_dict=True,
    )
    if args.distill:
        # FIXME: currenlty assumes the model your distilling from has the same tokenizer & transforms.
        dist_model, _, _ = create_model_and_transforms(
            args.distill_model,
            args.distill_pretrained,
            device=device,
            precision=args.precision,
            output_dict=True,
        )

    random_seed(args.seed, args.rank)

    if args.trace:
        model = trace_model(model, batch_size=args.batch_size, device=device)

    if args.lock_image:
        # lock image tower as per LiT - https://arxiv.org/abs/2111.07991
        model.lock_image_tower(
            unlocked_groups=args.lock_image_unlocked_groups,
            freeze_bn_stats=args.lock_image_freeze_bn_stats)
    if args.lock_text:
        model.lock_text_tower(
            unlocked_layers=args.lock_text_unlocked_layers,
            freeze_layer_norm=args.lock_text_freeze_layer_norm)

    if args.grad_checkpointing:
        model.set_grad_checkpointing()

    if is_master(args):
        logging.info("Model:")
        logging.info(f"{str(model)}")
        logging.info("Params:")
        params_file = os.path.join(args.logs, args.name, "params.txt")
        with open(params_file, "w") as f:
            for name in sorted(vars(args)):
                val = getattr(args, name)
                logging.info(f"  {name}: {val}")
                f.write(f"{name}: {val}\n")

    if args.distributed and not args.horovod:
        if args.use_bn_sync:
            model = torch.nn.SyncBatchNorm.convert_sync_batchnorm(model)
        ddp_args = {}
        if args.ddp_static_graph:
            # this doesn't exist in older PyTorch, arg only added if enabled
            ddp_args['static_graph'] = True
        if args.ddp_find_unused_parameters:
            ddp_args['find_unused_parameters'] = True
        model = torch.nn.parallel.DistributedDataParallel(model, device_ids=[device], **ddp_args)

        if args.distill:
            dist_model = torch.nn.parallel.DistributedDataParallel(dist_model, device_ids=[device], **ddp_args)

    # create optimizer and scaler
    optimizer = None
    scaler = None

    if args.train_data or args.dataset_type == "synthetic":
        assert not args.trace, 'Cannot train with traced model'

        exclude = lambda n, p: p.ndim < 2 or "bn" in n or "ln" in n or "bias" in n or 'logit_scale' in n
        include = lambda n, p: not exclude(n, p)

        named_parameters = list(model.named_parameters())
        gain_or_bias_params = [p for n, p in named_parameters if exclude(n, p) and p.requires_grad]
        rest_params = [p for n, p in named_parameters if include(n, p) and p.requires_grad]

        optimizer = optim.AdamW(
            [
                {"params": gain_or_bias_params, "weight_decay": 0.},
                {"params": rest_params, "weight_decay": args.wd},
            ],
            lr=args.lr,
            betas=(args.beta1, args.beta2),
            eps=args.eps,
        )
        if args.horovod:
            optimizer = hvd.DistributedOptimizer(optimizer, named_parameters=model.named_parameters())
            hvd.broadcast_parameters(model.state_dict(), root_rank=0)
            hvd.broadcast_optimizer_state(optimizer, root_rank=0)

        scaler = GradScaler() if args.precision == "amp" else None

    # optionally resume from a checkpoint
    start_epoch = 0
    if args.resume is not None:
        checkpoint = pt_load(args.resume, map_location='cpu')
        if 'epoch' in checkpoint:
            # resuming a train checkpoint w/ epoch and optimizer state
            start_epoch = checkpoint["epoch"]
            sd = checkpoint["state_dict"]
            if not args.distributed and next(iter(sd.items()))[0].startswith('module'):
                sd = {k[len('module.'):]: v for k, v in sd.items()}
            model.load_state_dict(sd)
            if optimizer is not None:
                optimizer.load_state_dict(checkpoint["optimizer"])
            if scaler is not None and 'scaler' in checkpoint:
                scaler.load_state_dict(checkpoint['scaler'])
            logging.info(f"=> resuming checkpoint '{args.resume}' (epoch {start_epoch})")
        else:
            # loading a bare (model only) checkpoint for fine-tune or evaluation
            model.load_state_dict(checkpoint)
            logging.info(f"=> loaded checkpoint '{args.resume}' (epoch {start_epoch})")

    # initialize datasets
    tokenizer = get_tokenizer(args.model)
    collate_fn = None
    if args.model.startswith('flava'):
        collate_fn = get_flava_collate(tokenizer, mlm_prob=args.flava_mlm_prob, itm_prob=args.flava_itm_prob)
    data = get_data(args, (preprocess_train, preprocess_val), epoch=start_epoch, tokenizer=tokenizer, collate_fn=collate_fn)
    assert len(data), 'At least one train or eval dataset must be specified.'

    # create scheduler if train
    scheduler = None
    if 'train' in data and optimizer is not None:
        total_steps = (data["train"].dataloader.num_batches // args.accum_freq) * args.epochs
        if args.lr_scheduler == "cosine":
            scheduler = cosine_lr(optimizer, args.lr, args.warmup, total_steps)
        elif args.lr_scheduler == "const":
            scheduler = const_lr(optimizer, args.lr, args.warmup, total_steps)
        elif args.lr_scheduler == "const-cooldown":
            assert args.epochs_cooldown is not None,\
                "Please specify the number of cooldown epochs for this lr schedule."
            cooldown_steps = (data["train"].dataloader.num_batches // args.accum_freq) * args.epochs_cooldown
            scheduler = const_lr_cooldown(
                optimizer, args.lr, args.warmup, total_steps,
                cooldown_steps, args.lr_cooldown_power, args.lr_cooldown_end)
        else:
            logging.error(
                f'Unknown scheduler, {args.lr_scheduler}. Available options are: cosine, const, const-cooldown.')
            exit(1)

    # determine if this worker should save logs and checkpoints. only do so if it is rank == 0
    args.save_logs = args.logs and args.logs.lower() != 'none' and is_master(args)
    writer = None
    if args.save_logs and args.tensorboard:
        assert tensorboard is not None, "Please install tensorboard."
        writer = tensorboard.SummaryWriter(args.tensorboard_path)

    if args.wandb and is_master(args):
        assert wandb is not None, 'Please install wandb.'
        logging.debug('Starting wandb.')
        args.train_sz = data["train"].dataloader.num_samples
        if args.val_data is not None:
            args.val_sz = data["val"].dataloader.num_samples
        # you will have to configure this for your project!
        wandb.init(
            project=args.wandb_project_name,
            name=args.name,
            id=args.name,
            notes=args.wandb_notes,
            tags=[],
            resume='auto' if args.resume == "latest" else None,
            config=vars(args),
        )
        if args.debug:
            wandb.watch(model, log='all')
        wandb.save(params_file)
        logging.debug('Finished loading wandb.')

    if 'train' not in data:
        evaluate(model, data, start_epoch, args, writer)
        return

    loss = create_loss(args)

    for epoch in range(start_epoch, args.epochs):
        if is_master(args):
            logging.info(f'Start epoch {epoch}')

<<<<<<< HEAD
        train_one_epoch(model, data, loss, epoch, optimizer, scaler, scheduler, args, tb_writer=writer)
=======
        train_one_epoch(model, data, loss, epoch, optimizer, scaler, scheduler, dist_model, args, tb_writer=writer)
>>>>>>> c21d12e2
        completed_epoch = epoch + 1

        if any(v in data for v in ('val', 'imagenet-val', 'imagenet-v2')):
            evaluate(model, data, completed_epoch, args, writer)

        # Saving checkpoints.
        if args.save_logs:
            checkpoint_dict = {
                "epoch": completed_epoch,
                "name": args.name,
                "state_dict": model.state_dict(),
                "optimizer": optimizer.state_dict(),
            }
            if scaler is not None:
                checkpoint_dict["scaler"] = scaler.state_dict()

            if completed_epoch == args.epochs or (
                args.save_frequency > 0 and (completed_epoch % args.save_frequency) == 0
            ):
                torch.save(
                    checkpoint_dict,
                    os.path.join(args.checkpoint_path, f"epoch_{completed_epoch}.pt"),
                )
            if args.delete_previous_checkpoint:
                previous_checkpoint = os.path.join(args.checkpoint_path, f"epoch_{completed_epoch - 1}.pt")
                if os.path.exists(previous_checkpoint):
                    os.remove(previous_checkpoint)

            if args.save_most_recent:
                # try not to corrupt the latest checkpoint if save fails
                tmp_save_path = os.path.join(args.checkpoint_path, "tmp.pt")
                latest_save_path = os.path.join(args.checkpoint_path, LATEST_CHECKPOINT_NAME)
                torch.save(checkpoint_dict, tmp_save_path)
                os.replace(tmp_save_path, latest_save_path)

    if args.wandb and is_master(args):
        wandb.finish()

    # run a final sync.
    if remote_sync_process is not None:
        logging.info('Final remote sync.')
        remote_sync_process.terminate()
        result = remote_sync(
            os.path.join(args.logs, args.name),
            os.path.join(args.remote_sync, args.name),
            args.remote_sync_protocol
        )
        if result:
            logging.info('Final remote sync successful.')
        else:
            logging.info('Final remote sync failed.')


def copy_codebase(args):
    from shutil import copytree, ignore_patterns
    new_code_path = os.path.join(args.logs, args.name, "code")
    if os.path.exists(new_code_path):
        print(
            f"Error. Experiment already exists at {new_code_path}. Use --name to specify a new experiment."
        )
        return -1
    print(f"Copying codebase to {new_code_path}")
    current_code_path = os.path.realpath(__file__)
    for _ in range(3):
        current_code_path = os.path.dirname(current_code_path)
    copytree(current_code_path, new_code_path, ignore=ignore_patterns('log', 'logs', 'wandb'))
    print("Done copying code.")
    return 1


if __name__ == "__main__":
    main(sys.argv[1:])<|MERGE_RESOLUTION|>--- conflicted
+++ resolved
@@ -76,11 +76,7 @@
         args.train_data = f"pipe:aws s3 cp {args.train_data} -"
     if args.val_data is not None and args.val_data.startswith('s3'):
         args.val_data = f"pipe:aws s3 cp {args.val_data} -"
-<<<<<<< HEAD
-        
-=======
-
->>>>>>> c21d12e2
+
     if torch.cuda.is_available():
         # This enables tf32 on Ampere GPUs which is only 8% slower than
         # float16 and almost as accurate as float32
@@ -413,11 +409,7 @@
         if is_master(args):
             logging.info(f'Start epoch {epoch}')
 
-<<<<<<< HEAD
-        train_one_epoch(model, data, loss, epoch, optimizer, scaler, scheduler, args, tb_writer=writer)
-=======
         train_one_epoch(model, data, loss, epoch, optimizer, scaler, scheduler, dist_model, args, tb_writer=writer)
->>>>>>> c21d12e2
         completed_epoch = epoch + 1
 
         if any(v in data for v in ('val', 'imagenet-val', 'imagenet-v2')):
