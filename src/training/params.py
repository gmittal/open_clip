import argparse
import ast


def get_default_params(model_name):
    # Params from paper (https://arxiv.org/pdf/2103.00020.pdf)
    model_name = model_name.lower()
    if "vit" in model_name:
        return {"lr": 5.0e-4, "beta1": 0.9, "beta2": 0.98, "eps": 1.0e-6}
    else:
        return {"lr": 5.0e-4, "beta1": 0.9, "beta2": 0.999, "eps": 1.0e-8}


class ParseKwargs(argparse.Action):
    def __call__(self, parser, namespace, values, option_string=None):
        kw = {}
        for value in values:
            key, value = value.split('=')
            try:
                kw[key] = ast.literal_eval(value)
            except ValueError:
                kw[key] = str(value)  # fallback to string (avoid need to escape on command line)
        setattr(namespace, self.dest, kw)


def parse_args(args):
    parser = argparse.ArgumentParser()
    parser.add_argument(
        "--train-data",
        type=str,
        default=None,
        help="Path to file(s) with training data. When using webdataset, multiple datasources can be combined using the `::` separator.",
    )
    parser.add_argument(
        "--train-data-upsampling-factors",
        type=str,
        default=None,
        help=(
            "When using multiple data sources with webdataset and sampling with replacement, this can be used to upsample specific data sources. "
            "Similar to --train-data, this should be a string with as many numbers as there are data sources, separated by `::` (e.g. 1::2::0.5) "
            "By default, datapoints are sampled uniformly regardless of the dataset sizes."
        )
    )
    parser.add_argument(
        "--val-data",
        type=str,
        default=None,
        help="Path to file(s) with validation data",
    )
    parser.add_argument(
        "--train-num-samples",
        type=int,
        default=None,
        help="Number of samples in dataset. Required for webdataset if not available in info file.",
    )
    parser.add_argument(
        "--val-num-samples",
        type=int,
        default=None,
        help="Number of samples in dataset. Useful for webdataset if not available in info file.",
    )
    parser.add_argument(
        "--dataset-type",
        choices=["webdataset", "csv", "synthetic", "auto", "hf"],
        default="auto",
        help="Which type of dataset to process."
    )
    parser.add_argument(
        "--dataset-resampled",
        default=False,
        action="store_true",
        help="Whether to use sampling with replacement for webdataset shard selection."
    )
    parser.add_argument(
        "--csv-separator",
        type=str,
        default="\t",
        help="For csv-like datasets, which separator to use."
    )
    parser.add_argument(
        "--csv-img-key",
        type=str,
        default="filepath",
        help="For csv-like datasets, the name of the key for the image paths."
    )
    parser.add_argument(
        "--csv-caption-key",
        type=str,
        default="title",
        help="For csv-like datasets, the name of the key for the captions."
    )
    parser.add_argument(
        "--imagenet-val",
        type=str,
        default=None,
        help="Path to imagenet val set for conducting zero shot evaluation.",
    )
    parser.add_argument(
        "--imagenet-v2",
        type=str,
        default=None,
        help="Path to imagenet v2 for conducting zero shot evaluation.",
    )
    parser.add_argument(
        "--logs",
        type=str,
        default="./logs/",
        help="Where to store tensorboard logs. Use None to avoid storing logs.",
    )
    parser.add_argument(
        "--log-local",
        action="store_true",
        default=False,
        help="log files on local master, otherwise global master only.",
    )
    parser.add_argument(
        "--name",
        type=str,
        default=None,
        help="Optional identifier for the experiment when storing logs. Otherwise use current time.",
    )
    parser.add_argument(
        "--workers", type=int, default=1, help="Number of dataloader workers per GPU."
    )
    parser.add_argument(
        "--batch-size", type=int, default=64, help="Batch size per GPU."
    )
    parser.add_argument(
        "--epochs", type=int, default=32, help="Number of epochs to train for."
    )
    parser.add_argument(
        "--epochs-cooldown", type=int, default=None,
        help="When scheduler w/ cooldown used, perform cooldown from total_epochs - cooldown_epochs onwards."
    )
    parser.add_argument("--lr", type=float, default=None, help="Learning rate.")
    parser.add_argument("--beta1", type=float, default=None, help="Adam beta 1.")
    parser.add_argument("--beta2", type=float, default=None, help="Adam beta 2.")
    parser.add_argument("--eps", type=float, default=None, help="Adam epsilon.")
    parser.add_argument("--wd", type=float, default=0.2, help="Weight decay.")
    parser.add_argument(
        "--warmup", type=int, default=10000, help="Number of steps to warmup for."
    )
    parser.add_argument(
        "--use-bn-sync",
        default=False,
        action="store_true",
        help="Whether to use batch norm sync.")
    parser.add_argument(
        "--skip-scheduler",
        action="store_true",
        default=False,
        help="Use this flag to skip the learning rate decay.",
    )
    parser.add_argument(
        "--lr-scheduler",
        type=str,
        default='cosine',
        help="LR scheduler. One of: 'cosine', 'const' (constant), 'const-cooldown' (constant w/ cooldown). Default: cosine",
    )
    parser.add_argument(
        "--lr-cooldown-end", type=float, default=0.0,
        help="End learning rate for cooldown schedule. Default: 0"
    )
    parser.add_argument(
        "--lr-cooldown-power", type=float, default=1.0,
        help="Power for polynomial cooldown schedule. Default: 1.0 (linear decay)"
    )
    parser.add_argument(
        "--save-frequency", type=int, default=1, help="How often to save checkpoints."
    )
    parser.add_argument(
        "--save-most-recent",
        action="store_true",
        default=False,
        help="Always save the most recent model trained to epoch_latest.pt.",
    )
    parser.add_argument(
        "--zeroshot-frequency", type=int, default=2, help="How often to run zero shot."
    )
    parser.add_argument(
        "--val-frequency", type=int, default=1, help="How often to run evaluation with val data."
    )
    parser.add_argument(
        "--resume",
        default=None,
        type=str,
        help="path to latest checkpoint (default: none)",
    )
    parser.add_argument(
        "--precision",
        choices=["amp", "amp_bf16", "amp_bfloat16", "bf16", "fp16", "fp32"],
        default="amp",
        help="Floating point precision."
    )
    parser.add_argument(
        "--model",
        type=str,
        default="RN50",
        help="Name of the vision backbone to use.",
    )
    parser.add_argument(
        "--pretrained",
        default='',
        type=str,
        help="Use a pretrained CLIP model weights with the specified tag or file path.",
    )
    parser.add_argument(
        "--pretrained-image",
        default=False,
        action='store_true',
        help="Load imagenet pretrained weights for image tower backbone if available.",
    )
    parser.add_argument(
        "--pretrained-hf",
        default=False,
        action='store_true',
        help="Load pretrained weights for HF text tower backbone if available.",
    )
    parser.add_argument(
        "--lock-image",
        default=False,
        action='store_true',
        help="Lock full image tower by disabling gradients.",
    )
    parser.add_argument(
        "--lock-image-unlocked-groups",
        type=int,
        default=0,
        help="Leave last n image tower layer groups unlocked.",
    )
    parser.add_argument(
        "--lock-image-freeze-bn-stats",
        default=False,
        action='store_true',
        help="Freeze BatchNorm running stats in image tower for any locked layers.",
    )
    parser.add_argument(
        '--image-mean', type=float, nargs='+', default=None, metavar='MEAN',
        help='Override default image mean value of dataset')
    parser.add_argument(
        '--image-std', type=float, nargs='+', default=None, metavar='STD',
        help='Override default image std deviation of of dataset')
    parser.add_argument('--aug-cfg', nargs='*', default={}, action=ParseKwargs)
    parser.add_argument(
        "--grad-checkpointing",
        default=False,
        action='store_true',
        help="Enable gradient checkpointing.",
    )
    parser.add_argument(
        "--local-loss",
        default=False,
        action="store_true",
        help="calculate loss w/ local features @ global (instead of realizing full global @ global matrix)"
    )
    parser.add_argument(
        "--gather-with-grad",
        default=False,
        action="store_true",
        help="enable full distributed gradient for feature gather"
    )
    parser.add_argument(
        '--force-image-size', type=int, nargs='+', default=None,
        help='Override default image size'
    )
    parser.add_argument(
        "--force-quick-gelu",
        default=False,
        action='store_true',
        help="Force use of QuickGELU activation for non-OpenAI transformer models.",
    )
    parser.add_argument(
        "--force-patch-dropout",
        default=None,
        type=float,
        help="Override the patch dropout during training, for fine tuning with no dropout near the end as in the paper",
    )
    parser.add_argument(
        "--force-custom-text",
        default=False,
        action='store_true',
        help="Force use of CustomTextCLIP model (separate text-tower).",
    )
    parser.add_argument(
        "--torchscript",
        default=False,
        action='store_true',
        help="torch.jit.script the model, also uses jit version of OpenAI models if pretrained=='openai'",
    )
    parser.add_argument(
        "--trace",
        default=False,
        action='store_true',
        help="torch.jit.trace the model for inference / eval only",
    )
    parser.add_argument(
        "--accum-freq", type=int, default=1, help="Update the model every --accum-freq steps."
    )
    # arguments for distributed training
    parser.add_argument(
        "--dist-url",
        default="env://",
        type=str,
        help="url used to set up distributed training",
    )
    parser.add_argument(
        "--dist-backend", default="nccl", type=str, help="distributed backend"
    )
    parser.add_argument(
        "--report-to",
        default='',
        type=str,
        help="Options are ['wandb', 'tensorboard', 'wandb,tensorboard']"
    )
    parser.add_argument(
        "--wandb-notes",
        default='',
        type=str,
        help="Notes if logging with wandb"
    )
    parser.add_argument(
        "--wandb-project-name",
        type=str,
        default='open-clip',
        help="Name of the project if logging with wandb.",
    )
    parser.add_argument(
        "--debug",
        default=False,
        action="store_true",
        help="If true, more information is logged."
    )
    parser.add_argument(
        "--copy-codebase",
        default=False,
        action="store_true",
        help="If true, we copy the entire base on the log directory, and execute from there."
    )
    parser.add_argument(
        "--horovod",
        default=False,
        action="store_true",
        help="Use horovod for distributed training."
    )
    parser.add_argument(
        "--ddp-static-graph",
        default=False,
        action='store_true',
        help="Enable static graph optimization for DDP in PyTorch >= 1.11.",
    )
    parser.add_argument(
        "--ddp-find-unused-parameters",
        default=False,
        action='store_true',
        help="Enable unused parameters for DDP.",
    )
    parser.add_argument(
        "--no-set-device-rank",
        default=False,
        action="store_true",
        help="Don't set device index from local rank (when CUDA_VISIBLE_DEVICES restricted to one per proc)."
    )
    parser.add_argument(
        "--seed", type=int, default=0, help="Default random seed."
    )
    parser.add_argument(
        "--grad-clip-norm", type=float, default=None, help="Gradient clip."
    )
    parser.add_argument(
        "--lock-text",
        default=False,
        action='store_true',
        help="Lock full text tower by disabling gradients.",
    )
    parser.add_argument(
        "--lock-text-unlocked-layers",
        type=int,
        default=0,
        help="Leave last n image tower layer groups unlocked.",
    )
    parser.add_argument(
        "--lock-text-freeze-layer-norm",
        default=False,
        action='store_true',
        help="Freeze BatchNorm running stats in image tower for any locked layers.",
    )
    parser.add_argument(
        "--log-every-n-steps",
        type=int,
        default=100,
        help="Log every n steps to tensorboard/console/wandb.",
    )
    parser.add_argument(
        "--coca-caption-loss-weight",
        type=float,
        default=2.0,
        help="Weight assigned to caption loss in CoCa."
    )
    parser.add_argument(
        "--coca-contrastive-loss-weight",
        type=float,
        default=1.0,
        help="Weight assigned to contrastive loss when training CoCa."
    )
    parser.add_argument(
        "--remote-sync",
        type=str,
        default=None,
        help="Optinoally sync with a remote path specified by this arg",
    )
    parser.add_argument(
        "--remote-sync-frequency",
        type=int,
        default=300,
        help="How frequently to sync to a remote directly if --remote-sync is not None.",
    )
    parser.add_argument(
        "--remote-sync-protocol",
        choices=["s3", "fsspec"],
        default="s3",
        help="How to do the remote sync backup if --remote-sync is not None.",
    )
    parser.add_argument(
        "--delete-previous-checkpoint",
        default=False,
        action="store_true",
        help="If true, delete previous checkpoint after storing a new one."
    )
    parser.add_argument(
        "--distill-model",
        default=None,
        help='Which model arch to distill from, if any.'
    )
    parser.add_argument(
        "--distill-pretrained",
        default=None,
        help='Which pre-trained weights to distill from, if any.'
    )

    # FLAVA arguments
    parser.add_argument(
        "--flava-contrastive-loss-weight",
        type=float,
        default=1.0,
        help="Weight assigned to contrastive loss when training FLAVA."
    )
    parser.add_argument(
        "--flava-itm-loss-weight",
        type=float,
        default=1.0,
        help="Weight assigned to ITM loss when training FLAVA."
    )
    parser.add_argument(
        "--flava-mlm-loss-weight",
        type=float,
        default=1.0,
        help="Weight assigned to MLM loss when training FLAVA."
    )
    parser.add_argument(
        "--flava-mae-loss-weight",
        type=float,
        default=1.0,
        help="Weight assigned to MAE loss when training FLAVA."
    )
    parser.add_argument(
        "--flava-mlm-prob",
        type=float,
        default=0.15,
        help="MLM masking probability when training FLAVA."
    )
    parser.add_argument(
        "--flava-itm-prob",
        type=float,
        default=0.1,
        help="ITM negative probability when training FLAVA."
    )
    parser.add_argument(
        "--flava-mae-norm-pix-loss",
        type=bool,
        default=True,
        help="If True, normalize MAE loss by number of pixels in image."
    )
    parser.add_argument(
        "--flava-unimodal-mlm",
        type=str,
        default=None,
        help="Dataset used for unimodal text encoder pre-training with MLM."
    )
    parser.add_argument(
        "--flava-unimodal-mae",
<<<<<<< HEAD
        type=bool,
        default=False,
=======
        type=str,
        default=None,
>>>>>>> c21d12e2
        help="Dataset used for unimodal image encoder pre-training with MAE."
    )
    parser.add_argument(
        "--flava-unimodal-mae-batch-size",
        type=int,
        default=14,
        help="Batch size per GPU for unimodal MAE."
    )
    parser.add_argument(
        "--flava-unimodal-mlm-batch-size",
        type=int,
        default=14,
        help="Batch size per GPU for unimodal MLM."
    )
    parser.add_argument(
        "--wds-filter-smaller-256",
        default=False,
        action='store_true',
        help="Use dataset sampling from BLIP: filter out images with a shorter edge smaller than 256 pixels."
    )

    args = parser.parse_args(args)

    # If some params are not passed, we use the default values based on model name.
    default_params = get_default_params(args.model)
    for name, val in default_params.items():
        if getattr(args, name) is None:
            setattr(args, name, val)

    return args<|MERGE_RESOLUTION|>--- conflicted
+++ resolved
@@ -488,13 +488,8 @@
     )
     parser.add_argument(
         "--flava-unimodal-mae",
-<<<<<<< HEAD
-        type=bool,
-        default=False,
-=======
-        type=str,
-        default=None,
->>>>>>> c21d12e2
+        type=str,
+        default=None,
         help="Dataset used for unimodal image encoder pre-training with MAE."
     )
     parser.add_argument(
