--- conflicted
+++ resolved
@@ -40,12 +40,9 @@
     timm_pool: str = 'avg'  # feature pooling for timm model ('abs_attn', 'rot_attn', 'avg', '')
     timm_proj: str = 'linear'  # linear projection for timm model output ('linear', 'mlp', '')
     timm_proj_bias: bool = False  # enable bias final projection
-<<<<<<< HEAD
-=======
     timm_drop: float = 0.  # head dropout
     timm_drop_path: Optional[float] = None  # backbone stochastic depth
     output_tokens: bool = False
->>>>>>> c21d12e2
     hf_model_name: str = None
     hf_tokenizer_name: str = None
     hf_model_pretrained: bool = True
@@ -250,13 +247,6 @@
     def forward(self, image, text, output_dict=False):
         image_features = self.encode_image(image, normalize=True)
         text_features = self.encode_text(text, normalize=True)
-<<<<<<< HEAD
-        return {
-            'image_features': image_features,
-            'text_features': text_features,
-            'logit_scale': self.logit_scale.exp(),
-        }
-=======
         if self.output_dict or output_dict:
             return {
                 "image_features": image_features,
@@ -264,7 +254,6 @@
                 "logit_scale": self.logit_scale.exp()
             }
         return image_features, text_features, self.logit_scale.exp()
->>>>>>> c21d12e2
 
 
 class CustomTextCLIP(nn.Module):
@@ -308,13 +297,6 @@
     def forward(self, image, text, output_dict=False):
         image_features = self.encode_image(image, normalize=True)
         text_features = self.encode_text(text, normalize=True)
-<<<<<<< HEAD
-        return {
-            'image_features': image_features,
-            'text_features': text_features,
-            'logit_scale': self.logit_scale.exp(),
-        }
-=======
         if self.output_dict or output_dict:
             return {
                 "image_features": image_features,
@@ -322,7 +304,6 @@
                 "logit_scale": self.logit_scale.exp()
             }
         return image_features, text_features, self.logit_scale.exp()
->>>>>>> c21d12e2
 
 
 def convert_weights_to_lp(model: nn.Module, dtype=torch.float16):
