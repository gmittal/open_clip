import json
import logging
import os
import pathlib
import re
from copy import deepcopy
from pathlib import Path
from typing import Any, Dict, Optional, Tuple, Union

import torch

from .constants import OPENAI_DATASET_MEAN, OPENAI_DATASET_STD
from .model import CLIP, CustomTextCLIP, convert_weights_to_lp, convert_to_custom_text_state_dict,\
    resize_pos_embed, get_cast_dtype
<<<<<<< HEAD
from .flava_model import FLAVA
from .loss import ClipLoss, FlavaLoss
=======
from .coca_model import CoCa
from .flava_model import FLAVA
from .loss import ClipLoss, DistillClipLoss, CoCaLoss, FlavaLoss
>>>>>>> c21d12e2
from .openai import load_openai_model
from .pretrained import is_pretrained_cfg, get_pretrained_cfg, download_pretrained, list_pretrained_tags_by_model, download_pretrained_from_hf
from .transform import image_transform, AugmentationCfg
from .tokenizer import HFTokenizer, tokenize


HF_HUB_PREFIX = 'hf-hub:'
_MODEL_CONFIG_PATHS = [Path(__file__).parent / f"model_configs/"]
_MODEL_CONFIGS = {}  # directory (model_name: config) of model architecture configs


def _natural_key(string_):
    return [int(s) if s.isdigit() else s for s in re.split(r'(\d+)', string_.lower())]


def _rescan_model_configs():
    global _MODEL_CONFIGS

    config_ext = ('.json',)
    config_files = []
    for config_path in _MODEL_CONFIG_PATHS:
        if config_path.is_file() and config_path.suffix in config_ext:
            config_files.append(config_path)
        elif config_path.is_dir():
            for ext in config_ext:
                config_files.extend(config_path.glob(f'*{ext}'))

    for cf in config_files:
        with open(cf, 'r') as f:
            model_cfg = json.load(f)
            if all(a in model_cfg for a in ('embed_dim', 'vision_cfg', 'text_cfg')):
                _MODEL_CONFIGS[cf.stem] = model_cfg

    _MODEL_CONFIGS = {k: v for k, v in sorted(_MODEL_CONFIGS.items(), key=lambda x: _natural_key(x[0]))}


_rescan_model_configs()  # initial populate of model config registry


def list_models():
    """ enumerate available model architectures based on config files """
    return list(_MODEL_CONFIGS.keys())


def add_model_config(path):
    """ add model config path or file and update registry """
    if not isinstance(path, Path):
        path = Path(path)
    _MODEL_CONFIG_PATHS.append(path)
    _rescan_model_configs()


def get_model_config(model_name):
    if model_name in _MODEL_CONFIGS:
        return deepcopy(_MODEL_CONFIGS[model_name])
    else:
        return None


def get_tokenizer(model_name, unimodal=False):
    config = get_model_config(model_name)
<<<<<<< HEAD
    tokenizer = HFTokenizer(
        tokenizer_name=config['text_cfg']['hf_tokenizer_name'],
        context_length=config['text_cfg']['context_length'],
    ) if 'hf_tokenizer_name' in config['text_cfg'] else tokenize
=======
    if unimodal:
        context_length = config['text_cfg']['unimodal_context_length']
    else:
        context_length = config['text_cfg']['context_length']

    if model_name.startswith(HF_HUB_PREFIX):
        tokenizer = HFTokenizer(
            tokenizer_name=model_name[len(HF_HUB_PREFIX):],
            context_length=context_length,
        ) if 'hf_tokenizer_name' in config['text_cfg'] else tokenize
    else:
        tokenizer = HFTokenizer(
            tokenizer_name=config['text_cfg']['hf_tokenizer_name'],
            context_length=context_length,
        ) if 'hf_tokenizer_name' in config['text_cfg'] else tokenize

>>>>>>> c21d12e2
    return tokenizer


def load_state_dict(checkpoint_path: str, map_location='cpu'):
    checkpoint = torch.load(checkpoint_path, map_location=map_location)
    if isinstance(checkpoint, dict) and 'state_dict' in checkpoint:
        state_dict = checkpoint['state_dict']
    else:
        state_dict = checkpoint
    if next(iter(state_dict.items()))[0].startswith('module'):
        state_dict = {k[7:]: v for k, v in state_dict.items()}
    return state_dict


def load_checkpoint(model, checkpoint_path, strict=True):
    state_dict = load_state_dict(checkpoint_path)
    # detect old format and make compatible with new format
    if 'positional_embedding' in state_dict and not hasattr(model, 'positional_embedding'):
        state_dict = convert_to_custom_text_state_dict(state_dict)
    resize_pos_embed(state_dict, model)
    incompatible_keys = model.load_state_dict(state_dict, strict=strict)
    return incompatible_keys


def create_model(
        model_name: str,
        pretrained: Optional[str] = None,
        precision: str = 'fp32',
        device: Union[str, torch.device] = 'cpu',
        jit: bool = False,
        force_quick_gelu: bool = False,
        force_custom_text: bool = False,
        force_patch_dropout: Optional[float] = None,
        force_image_size: Optional[Union[int, Tuple[int, int]]] = None,
        pretrained_image: bool = False,
        pretrained_hf: bool = True,
        cache_dir: Optional[str] = None,
        output_dict: Optional[bool] = None,
        require_pretrained: bool = False,
):
    has_hf_hub_prefix = model_name.startswith(HF_HUB_PREFIX)
    if has_hf_hub_prefix:
        model_id = model_name[len(HF_HUB_PREFIX):]
        checkpoint_path = download_pretrained_from_hf(model_id, cache_dir=cache_dir)
        config_path = download_pretrained_from_hf(model_id, filename='open_clip_config.json', cache_dir=cache_dir)

        with open(config_path, 'r', encoding='utf-8') as f:
            config = json.load(f)
        pretrained_cfg = config['preprocess_cfg']
        model_cfg = config['model_cfg']
    else:
        model_name = model_name.replace('/', '-')  # for callers using old naming with / in ViT names
        checkpoint_path = None
        pretrained_cfg = {}
        model_cfg = None

    if isinstance(device, str):
        device = torch.device(device)

    if pretrained and pretrained.lower() == 'openai':
        logging.info(f'Loading pretrained {model_name} from OpenAI.')
        model = load_openai_model(
            model_name,
            precision=precision,
            device=device,
            jit=jit,
            cache_dir=cache_dir,
        )

        # to always output dict even if it is clip
        if output_dict and hasattr(model, "output_dict"):
            model.output_dict = True
    else:
        model_cfg = model_cfg or get_model_config(model_name)
        if model_cfg is not None:
            logging.info(f'Loaded {model_name} model config.')
        else:
            logging.error(f'Model config for {model_name} not found; available models {list_models()}.')
            raise RuntimeError(f'Model config for {model_name} not found.')

        if force_quick_gelu:
            # override for use of QuickGELU on non-OpenAI transformer models
            model_cfg["quick_gelu"] = True

        if force_patch_dropout is not None:
            # override the default patch dropout value
            model_cfg["vision_cfg"]["patch_dropout"] = force_patch_dropout

        if force_image_size is not None:
            # override model config's image size
            model_cfg["vision_cfg"]["image_size"] = force_image_size

        if pretrained_image:
            if 'timm_model_name' in model_cfg.get('vision_cfg', {}):
                # pretrained weight loading for timm models set via vision_cfg
                model_cfg['vision_cfg']['timm_model_pretrained'] = True
            else:
                assert False, 'pretrained image towers currently only supported for timm models'

        cast_dtype = get_cast_dtype(precision)
<<<<<<< HEAD
        custom_text = model_cfg.pop('custom_text', False) or force_custom_text or ('hf_model_name' in model_cfg.get('text_cfg', {}))
=======
        is_hf_model = 'hf_model_name' in model_cfg.get('text_cfg', {})
        custom_text = model_cfg.pop('custom_text', False) or force_custom_text or is_hf_model
>>>>>>> c21d12e2
        is_flava = model_name.startswith('flava')

        if is_flava:
            model = FLAVA(**model_cfg, cast_dtype=cast_dtype)
        elif custom_text:
<<<<<<< HEAD
            if 'hf_model_name' in model_cfg.get('text_cfg', {}):
=======
            if is_hf_model:
>>>>>>> c21d12e2
                model_cfg['text_cfg']['hf_model_pretrained'] = pretrained_hf
            if "coca" in model_name:
                model = CoCa(**model_cfg, cast_dtype=cast_dtype)
            else:
                model = CustomTextCLIP(**model_cfg, cast_dtype=cast_dtype)
        else:
            model = CLIP(**model_cfg, cast_dtype=cast_dtype)

        pretrained_loaded = False
        if pretrained:
            checkpoint_path = ''
            pretrained_cfg = get_pretrained_cfg(model_name, pretrained)
            if pretrained_cfg:
                checkpoint_path = download_pretrained(pretrained_cfg, cache_dir=cache_dir)
            elif os.path.exists(pretrained):
                checkpoint_path = pretrained

            if checkpoint_path:
                logging.info(f'Loading pretrained {model_name} weights ({pretrained}).')
                load_checkpoint(model, checkpoint_path)
            else:
                error_str = (
                    f'Pretrained weights ({pretrained}) not found for model {model_name}.'
                    f'Available pretrained tags ({list_pretrained_tags_by_model(model_name)}.')
                logging.warning(error_str)
                raise RuntimeError(error_str)
            pretrained_loaded = True
        elif has_hf_hub_prefix:
            logging.info(f'Loading pretrained {model_name} weights ({pretrained}).')
            load_checkpoint(model, checkpoint_path)
            pretrained_loaded = True

        if require_pretrained and not pretrained_loaded:
            # callers of create_model_from_pretrained always expect pretrained weights
            raise RuntimeError(
                f'Pretrained weights were required for (model: {model_name}, pretrained: {pretrained}) but not loaded.')

        model.to(device=device)
        if precision in ("fp16", "bf16"):
            convert_weights_to_lp(model, dtype=torch.bfloat16 if precision == 'bf16' else torch.float16)

        # set image / mean metadata from pretrained_cfg if available, or use default
        model.visual.image_mean = pretrained_cfg.get('mean', None) or OPENAI_DATASET_MEAN
        model.visual.image_std = pretrained_cfg.get('std', None) or OPENAI_DATASET_STD

        # to always output dict even if it is clip
        if output_dict and hasattr(model, "output_dict"):
            model.output_dict = True

        if jit:
            model = torch.jit.script(model)

    return model


def create_loss(args):
<<<<<<< HEAD
=======
    if args.distill:
        return DistillClipLoss(
            local_loss=args.local_loss,
            gather_with_grad=args.gather_with_grad,
            cache_labels=True,
            rank=args.rank,
            world_size=args.world_size,
            use_horovod=args.horovod,
        )
>>>>>>> c21d12e2
    if args.model.lower().startswith("flava"):
        return FlavaLoss(
            contrastive_loss_weight=args.flava_contrastive_loss_weight,
            itm_loss_weight=args.flava_itm_loss_weight,
            mlm_loss_weight=args.flava_mlm_loss_weight,
            mae_loss_weight=args.flava_mae_loss_weight,
            mae_norm_pix_loss=args.flava_mae_norm_pix_loss,
            local_loss=args.local_loss,
            gather_with_grad=args.gather_with_grad,
            cache_labels=True,
            rank=args.rank,
            world_size=args.world_size,
<<<<<<< HEAD
            use_horovod=args.horovod)

=======
            use_horovod=args.horovod,
        )
    elif "coca" in args.model.lower():
        return CoCaLoss(
            caption_loss_weight=args.coca_caption_loss_weight,
            clip_loss_weight=args.coca_contrastive_loss_weight,
            local_loss=args.local_loss,
            gather_with_grad=args.gather_with_grad,
            cache_labels=True,
            rank=args.rank,
            world_size=args.world_size,
            use_horovod=args.horovod,
        )
>>>>>>> c21d12e2
    return ClipLoss(
        local_loss=args.local_loss,
        gather_with_grad=args.gather_with_grad,
        cache_labels=True,
        rank=args.rank,
        world_size=args.world_size,
<<<<<<< HEAD
        use_horovod=args.horovod)
=======
        use_horovod=args.horovod,
    )
>>>>>>> c21d12e2


def create_model_and_transforms(
        model_name: str,
        pretrained: Optional[str] = None,
        precision: str = 'fp32',
        device: Union[str, torch.device] = 'cpu',
        jit: bool = False,
        force_quick_gelu: bool = False,
        force_custom_text: bool = False,
        force_patch_dropout: Optional[float] = None,
        force_image_size: Optional[Union[int, Tuple[int, int]]] = None,
        pretrained_image: bool = False,
        pretrained_hf: bool = True,
        image_mean: Optional[Tuple[float, ...]] = None,
        image_std: Optional[Tuple[float, ...]] = None,
        aug_cfg: Optional[Union[Dict[str, Any], AugmentationCfg]] = None,
        cache_dir: Optional[str] = None,
        output_dict: Optional[bool] = None,
):
    model = create_model(
        model_name,
        pretrained,
        precision=precision,
        device=device,
        jit=jit,
        force_quick_gelu=force_quick_gelu,
        force_custom_text=force_custom_text,
        force_patch_dropout=force_patch_dropout,
        force_image_size=force_image_size,
        pretrained_image=pretrained_image,
        pretrained_hf=pretrained_hf,
        cache_dir=cache_dir,
        output_dict=output_dict,
    )

    image_mean = image_mean or getattr(model.visual, 'image_mean', None)
    image_std = image_std or getattr(model.visual, 'image_std', None)
    preprocess_train = image_transform(
        model.visual.image_size,
        is_train=True,
        mean=image_mean,
        std=image_std,
        aug_cfg=aug_cfg,
    )
    preprocess_val = image_transform(
        model.visual.image_size,
        is_train=False,
        mean=image_mean,
        std=image_std,
    )

    return model, preprocess_train, preprocess_val


def create_model_from_pretrained(
        model_name: str,
        pretrained: Optional[str] = None,
        precision: str = 'fp32',
        device: Union[str, torch.device] = 'cpu',
        jit: bool = False,
        force_quick_gelu: bool = False,
        force_custom_text: bool = False,
        force_image_size: Optional[Union[int, Tuple[int, int]]] = None,
        return_transform: bool = True,
        image_mean: Optional[Tuple[float, ...]] = None,
        image_std: Optional[Tuple[float, ...]] = None,
        cache_dir: Optional[str] = None,
):
    model = create_model(
        model_name,
        pretrained,
        precision=precision,
        device=device,
        jit=jit,
        force_quick_gelu=force_quick_gelu,
        force_custom_text=force_custom_text,
        force_image_size=force_image_size,
        cache_dir=cache_dir,
        require_pretrained=True,
    )

    if not return_transform:
        return model

    image_mean = image_mean or getattr(model.visual, 'image_mean', None)
    image_std = image_std or getattr(model.visual, 'image_std', None)
    preprocess = image_transform(
        model.visual.image_size,
        is_train=False,
        mean=image_mean,
        std=image_std,
    )

    return model, preprocess<|MERGE_RESOLUTION|>--- conflicted
+++ resolved
@@ -12,14 +12,9 @@
 from .constants import OPENAI_DATASET_MEAN, OPENAI_DATASET_STD
 from .model import CLIP, CustomTextCLIP, convert_weights_to_lp, convert_to_custom_text_state_dict,\
     resize_pos_embed, get_cast_dtype
-<<<<<<< HEAD
-from .flava_model import FLAVA
-from .loss import ClipLoss, FlavaLoss
-=======
 from .coca_model import CoCa
 from .flava_model import FLAVA
 from .loss import ClipLoss, DistillClipLoss, CoCaLoss, FlavaLoss
->>>>>>> c21d12e2
 from .openai import load_openai_model
 from .pretrained import is_pretrained_cfg, get_pretrained_cfg, download_pretrained, list_pretrained_tags_by_model, download_pretrained_from_hf
 from .transform import image_transform, AugmentationCfg
@@ -81,12 +76,6 @@
 
 def get_tokenizer(model_name, unimodal=False):
     config = get_model_config(model_name)
-<<<<<<< HEAD
-    tokenizer = HFTokenizer(
-        tokenizer_name=config['text_cfg']['hf_tokenizer_name'],
-        context_length=config['text_cfg']['context_length'],
-    ) if 'hf_tokenizer_name' in config['text_cfg'] else tokenize
-=======
     if unimodal:
         context_length = config['text_cfg']['unimodal_context_length']
     else:
@@ -103,7 +92,6 @@
             context_length=context_length,
         ) if 'hf_tokenizer_name' in config['text_cfg'] else tokenize
 
->>>>>>> c21d12e2
     return tokenizer
 
 
@@ -204,22 +192,14 @@
                 assert False, 'pretrained image towers currently only supported for timm models'
 
         cast_dtype = get_cast_dtype(precision)
-<<<<<<< HEAD
-        custom_text = model_cfg.pop('custom_text', False) or force_custom_text or ('hf_model_name' in model_cfg.get('text_cfg', {}))
-=======
         is_hf_model = 'hf_model_name' in model_cfg.get('text_cfg', {})
         custom_text = model_cfg.pop('custom_text', False) or force_custom_text or is_hf_model
->>>>>>> c21d12e2
         is_flava = model_name.startswith('flava')
 
         if is_flava:
             model = FLAVA(**model_cfg, cast_dtype=cast_dtype)
         elif custom_text:
-<<<<<<< HEAD
-            if 'hf_model_name' in model_cfg.get('text_cfg', {}):
-=======
             if is_hf_model:
->>>>>>> c21d12e2
                 model_cfg['text_cfg']['hf_model_pretrained'] = pretrained_hf
             if "coca" in model_name:
                 model = CoCa(**model_cfg, cast_dtype=cast_dtype)
@@ -276,8 +256,6 @@
 
 
 def create_loss(args):
-<<<<<<< HEAD
-=======
     if args.distill:
         return DistillClipLoss(
             local_loss=args.local_loss,
@@ -287,7 +265,6 @@
             world_size=args.world_size,
             use_horovod=args.horovod,
         )
->>>>>>> c21d12e2
     if args.model.lower().startswith("flava"):
         return FlavaLoss(
             contrastive_loss_weight=args.flava_contrastive_loss_weight,
@@ -300,10 +277,6 @@
             cache_labels=True,
             rank=args.rank,
             world_size=args.world_size,
-<<<<<<< HEAD
-            use_horovod=args.horovod)
-
-=======
             use_horovod=args.horovod,
         )
     elif "coca" in args.model.lower():
@@ -317,19 +290,14 @@
             world_size=args.world_size,
             use_horovod=args.horovod,
         )
->>>>>>> c21d12e2
     return ClipLoss(
         local_loss=args.local_loss,
         gather_with_grad=args.gather_with_grad,
         cache_labels=True,
         rank=args.rank,
         world_size=args.world_size,
-<<<<<<< HEAD
-        use_horovod=args.horovod)
-=======
         use_horovod=args.horovod,
     )
->>>>>>> c21d12e2
 
 
 def create_model_and_transforms(
