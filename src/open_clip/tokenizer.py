""" CLIP tokenizer

Copied from https://github.com/openai/CLIP. Originally MIT License, Copyright (c) 2021 OpenAI.
"""
import gzip
import html
import os
from functools import lru_cache
from typing import Union, List

import ftfy
import regex as re
import torch

# https://stackoverflow.com/q/62691279
import os
os.environ["TOKENIZERS_PARALLELISM"] = "false"


@lru_cache()
def default_bpe():
    return os.path.join(os.path.dirname(os.path.abspath(__file__)), "bpe_simple_vocab_16e6.txt.gz")


@lru_cache()
def bytes_to_unicode():
    """
    Returns list of utf-8 byte and a corresponding list of unicode strings.
    The reversible bpe codes work on unicode strings.
    This means you need a large # of unicode characters in your vocab if you want to avoid UNKs.
    When you're at something like a 10B token dataset you end up needing around 5K for decent coverage.
    This is a significant percentage of your normal, say, 32K bpe vocab.
    To avoid that, we want lookup tables between utf-8 bytes and unicode strings.
    And avoids mapping to whitespace/control characters the bpe code barfs on.
    """
    bs = list(range(ord("!"), ord("~")+1))+list(range(ord("¡"), ord("¬")+1))+list(range(ord("®"), ord("ÿ")+1))
    cs = bs[:]
    n = 0
    for b in range(2**8):
        if b not in bs:
            bs.append(b)
            cs.append(2**8+n)
            n += 1
    cs = [chr(n) for n in cs]
    return dict(zip(bs, cs))


def get_pairs(word):
    """Return set of symbol pairs in a word.
    Word is represented as tuple of symbols (symbols being variable-length strings).
    """
    pairs = set()
    prev_char = word[0]
    for char in word[1:]:
        pairs.add((prev_char, char))
        prev_char = char
    return pairs


def basic_clean(text):
    text = ftfy.fix_text(text)
    text = html.unescape(html.unescape(text))
    return text.strip()


def whitespace_clean(text):
    text = re.sub(r'\s+', ' ', text)
    text = text.strip()
    return text


class SimpleTokenizer(object):
    def __init__(self, bpe_path: str = default_bpe(), special_tokens=None):
        self.byte_encoder = bytes_to_unicode()
        self.byte_decoder = {v: k for k, v in self.byte_encoder.items()}
        merges = gzip.open(bpe_path).read().decode("utf-8").split('\n')
        merges = merges[1:49152-256-2+1]
        merges = [tuple(merge.split()) for merge in merges]
        vocab = list(bytes_to_unicode().values())
        vocab = vocab + [v+'</w>' for v in vocab]
        for merge in merges:
            vocab.append(''.join(merge))
        if not special_tokens:
            special_tokens = ['<start_of_text>', '<end_of_text>']
        else:
            special_tokens = ['<start_of_text>', '<end_of_text>'] + special_tokens
        vocab.extend(special_tokens)
        self.encoder = dict(zip(vocab, range(len(vocab))))
        self.decoder = {v: k for k, v in self.encoder.items()}
        self.bpe_ranks = dict(zip(merges, range(len(merges))))
        self.cache = {t:t for t in special_tokens}
        special = "|".join(special_tokens)
        self.pat = re.compile(special + r"""|'s|'t|'re|'ve|'m|'ll|'d|[\p{L}]+|[\p{N}]|[^\s\p{L}\p{N}]+""", re.IGNORECASE)

        self.vocab_size = len(self.encoder)
        self.all_special_ids = [self.encoder[t] for t in special_tokens]

    def bpe(self, token):
        if token in self.cache:
            return self.cache[token]
        word = tuple(token[:-1]) + ( token[-1] + '</w>',)
        pairs = get_pairs(word)

        if not pairs:
            return token+'</w>'

        while True:
            bigram = min(pairs, key = lambda pair: self.bpe_ranks.get(pair, float('inf')))
            if bigram not in self.bpe_ranks:
                break
            first, second = bigram
            new_word = []
            i = 0
            while i < len(word):
                try:
                    j = word.index(first, i)
                    new_word.extend(word[i:j])
                    i = j
                except:
                    new_word.extend(word[i:])
                    break

                if word[i] == first and i < len(word)-1 and word[i+1] == second:
                    new_word.append(first+second)
                    i += 2
                else:
                    new_word.append(word[i])
                    i += 1
            new_word = tuple(new_word)
            word = new_word
            if len(word) == 1:
                break
            else:
                pairs = get_pairs(word)
        word = ' '.join(word)
        self.cache[token] = word
        return word

    def encode(self, text):
        bpe_tokens = []
        text = whitespace_clean(basic_clean(text)).lower()
        for token in re.findall(self.pat, text):
            token = ''.join(self.byte_encoder[b] for b in token.encode('utf-8'))
            bpe_tokens.extend(self.encoder[bpe_token] for bpe_token in self.bpe(token).split(' '))
        return bpe_tokens

    def decode(self, tokens):
        text = ''.join([self.decoder[token] for token in tokens])
        text = bytearray([self.byte_decoder[c] for c in text]).decode('utf-8', errors="replace").replace('</w>', ' ')
        return text


_tokenizer = SimpleTokenizer()

def decode(output_ids: torch.Tensor):
    output_ids = output_ids.cpu().numpy()
    return _tokenizer.decode(output_ids)

def tokenize(texts: Union[str, List[str]], context_length: int = 77) -> torch.LongTensor:
    """
    Returns the tokenized representation of given input string(s)

    Parameters
    ----------
    texts : Union[str, List[str]]
        An input string or a list of input strings to tokenize
    context_length : int
        The context length to use; all CLIP models use 77 as the context length

    Returns
    -------
    A two-dimensional tensor containing the resulting tokens, shape = [number of input strings, context_length]
    """
    if isinstance(texts, str):
        texts = [texts]

    sot_token = _tokenizer.encoder["<start_of_text>"]
    eot_token = _tokenizer.encoder["<end_of_text>"]
    all_tokens = [[sot_token] + _tokenizer.encode(text) + [eot_token] for text in texts]
    result = torch.zeros(len(all_tokens), context_length, dtype=torch.long)

    for i, tokens in enumerate(all_tokens):
        if len(tokens) > context_length:
            tokens = tokens[:context_length]  # Truncate
            tokens[-1] = eot_token
        result[i, :len(tokens)] = torch.tensor(tokens)

    return result


class HFTokenizer:
    "HuggingFace tokenizer wrapper"
    def __init__(self, tokenizer_name:str, context_length:int=77):
        from transformers import AutoTokenizer
        self.tokenizer = AutoTokenizer.from_pretrained(tokenizer_name)
        self.context_length = context_length

<<<<<<< HEAD
=======
    def save_pretrained(self, dest):
        self.tokenizer.save_pretrained(dest)

>>>>>>> c21d12e2
    def __call__(self, texts:Union[str, List[str]]) -> torch.Tensor:
        # same cleaning as for default tokenizer, except lowercasing
        # adding lower (for case-sensitive tokenizers) will make it more robust but less sensitive to nuance
        if isinstance(texts, str):
            texts = [texts]
        texts = [whitespace_clean(basic_clean(text)) for text in texts]
<<<<<<< HEAD
        input_ids = self.tokenizer(texts, return_tensors='pt', max_length=self.context_length, padding='max_length', truncation=True).input_ids
=======
        input_ids = self.tokenizer(
            texts,
            return_tensors='pt',
            max_length=self.context_length,
            padding='max_length',
            truncation=True,
        ).input_ids
>>>>>>> c21d12e2
        return input_ids<|MERGE_RESOLUTION|>--- conflicted
+++ resolved
@@ -195,21 +195,15 @@
         self.tokenizer = AutoTokenizer.from_pretrained(tokenizer_name)
         self.context_length = context_length
 
-<<<<<<< HEAD
-=======
     def save_pretrained(self, dest):
         self.tokenizer.save_pretrained(dest)
 
->>>>>>> c21d12e2
     def __call__(self, texts:Union[str, List[str]]) -> torch.Tensor:
         # same cleaning as for default tokenizer, except lowercasing
         # adding lower (for case-sensitive tokenizers) will make it more robust but less sensitive to nuance
         if isinstance(texts, str):
             texts = [texts]
         texts = [whitespace_clean(basic_clean(text)) for text in texts]
-<<<<<<< HEAD
-        input_ids = self.tokenizer(texts, return_tensors='pt', max_length=self.context_length, padding='max_length', truncation=True).input_ids
-=======
         input_ids = self.tokenizer(
             texts,
             return_tensors='pt',
@@ -217,5 +211,4 @@
             padding='max_length',
             truncation=True,
         ).input_ids
->>>>>>> c21d12e2
         return input_ids